--- conflicted
+++ resolved
@@ -537,7 +537,7 @@
             if started_at:
                 try:
                     start_dt = datetime.fromisoformat(started_at.replace("Z", "+00:00"))
-<<<<<<< HEAD
+
                     best = None
                     for v in vids:
                         ca = v.get("created_at")
@@ -555,25 +555,6 @@
 
             # Fallback: most recent archive
             return vids[0].get("url")
-=======
-                        best = None
-                        for v in vids:
-                            ca = v.get("created_at")
-                            if not ca:
-                                continue
-                            v_dt = datetime.fromisoformat(ca.replace("Z", "+00:00"))
-                            # allow some scheduling drift / reruns
-                            if v_dt >= start_dt - timedelta(hours=6):
-                                best = v
-                                break
-                        if best:
-                            return best.get("url")
-                    except Exception:
-                        pass
-
-                # Fallback: most recent archive
-                return vids[0].get("url")
->>>>>>> 55e044c0
 
     # =========
     # Announce / Edit
