import os
import logging
from datetime import datetime

import discord
import openai
from dotenv import load_dotenv


# Load environment variables
env_file = os.getenv("ENV_FILE", ".env")
load_dotenv(dotenv_path=env_file)

# Configure logging
log_dir = "logs"
os.makedirs(log_dir, exist_ok=True)

today = datetime.now().strftime("%Y-%m-%d")
log_file_path = os.path.join(log_dir, f"Galactia_{today}.log")

logging.basicConfig(
    level=logging.INFO,
    format="%(asctime)s [%(levelname)s] %(message)s",
    handlers=[
        logging.FileHandler(log_file_path, encoding="utf-8"),
        logging.StreamHandler(),
    ],
)

logging.info("📦 Loading env from %s", env_file)
logging.info(
    "🚀 Starting Galactia in %s mode...",
    os.getenv("ENV_MODE", "undefined"),
)

# Discord intents
intents = discord.Intents.default()
intents.message_content = True
intents.members = True

# External service tokens
openai.api_key = os.getenv("OPENAI_API_KEY")
DISCORD_TOKEN = os.getenv("DISCORD_TOKEN")
GUILD_ID = os.getenv("DISCORD_GUILD_ID")

__all__ = ["intents", "DISCORD_TOKEN", "GUILD_ID"]
<<<<<<< HEAD
=======

if __name__ == "__main__":
    logging.info("📦 Loading env from %s", env_file)
    logging.info(
        "🚀 Starting Galactia in %s mode...",
        os.getenv("ENV_MODE", "undefined"),
    )
>>>>>>> b0d5390f
<|MERGE_RESOLUTION|>--- conflicted
+++ resolved
@@ -43,14 +43,4 @@
 DISCORD_TOKEN = os.getenv("DISCORD_TOKEN")
 GUILD_ID = os.getenv("DISCORD_GUILD_ID")
 
-__all__ = ["intents", "DISCORD_TOKEN", "GUILD_ID"]
-<<<<<<< HEAD
-=======
-
-if __name__ == "__main__":
-    logging.info("📦 Loading env from %s", env_file)
-    logging.info(
-        "🚀 Starting Galactia in %s mode...",
-        os.getenv("ENV_MODE", "undefined"),
-    )
->>>>>>> b0d5390f
+__all__ = ["intents", "DISCORD_TOKEN", "GUILD_ID"]